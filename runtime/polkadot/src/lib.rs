--- conflicted
+++ resolved
@@ -243,12 +243,8 @@
 }
 
 impl pallet_transaction_payment::Trait for Runtime {
-<<<<<<< HEAD
-	type OnChargeTransaction = CurrencyAdapter<Balances, DealWithFees>;
-=======
 	type Currency = Balances;
-	type OnTransactionPayment = DealWithFees<Runtime>;
->>>>>>> 60b9e368
+	type OnChargeTransaction = CurrencyAdapter<Balances, DealWithFees<Runtime>>;
 	type TransactionByteFee = TransactionByteFee;
 	type WeightToFee = WeightToFee;
 	type FeeMultiplierUpdate = SlowAdjustingFeeUpdate<Self>;
