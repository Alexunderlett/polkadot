// Copyright 2020 Parity Technologies (UK) Ltd.
// This file is part of Polkadot.

// Polkadot is free software: you can redistribute it and/or modify
// it under the terms of the GNU General Public License as published by
// the Free Software Foundation, either version 3 of the License, or
// (at your option) any later version.

// Polkadot is distributed in the hope that it will be useful,
// but WITHOUT ANY WARRANTY; without even the implied warranty of
// MERCHANTABILITY or FITNESS FOR A PARTICULAR PURPOSE.  See the
// GNU General Public License for more details.

// You should have received a copy of the GNU General Public License
// along with Polkadot.  If not, see <http://www.gnu.org/licenses/>.

//! Provides glue code over the scheduler and inclusion modules, and accepting
//! one inherent per block that can include new para candidates and bitfields.
//!
//! Unlike other modules in this crate, it does not need to be initialized by the initializer,
//! as it has no initialization logic and its finalization logic depends only on the details of
//! this module.

use crate::{
	disputes::DisputesHandler,
	inclusion,
	paras::ImportedDisputes,
	scheduler::{self, FreedReason},
	shared, ump,
};
use frame_support::{
	inherent::{InherentData, InherentIdentifier, MakeFatalError, ProvideInherent},
	pallet_prelude::*,
};
use frame_system::pallet_prelude::*;
use primitives::v1::{
	BackedCandidate, InherentData as ParachainsInherentData, ScrapedOnChainVotes,
	PARACHAINS_INHERENT_IDENTIFIER,
};
use sp_runtime::traits::Header as HeaderT;
use sp_std::prelude::*;

pub use pallet::*;

const LOG_TARGET: &str = "runtime::inclusion-inherent";
// In the future, we should benchmark these consts; these are all untested assumptions for now.
const BACKED_CANDIDATE_WEIGHT: Weight = 100_000;
const INCLUSION_INHERENT_CLAIMED_WEIGHT: Weight = 1_000_000_000;
// we assume that 75% of an paras inherent's weight is used processing backed candidates
const MINIMAL_INCLUSION_INHERENT_WEIGHT: Weight = INCLUSION_INHERENT_CLAIMED_WEIGHT / 4;

#[frame_support::pallet]
pub mod pallet {
	use super::*;

	#[pallet::pallet]
	#[pallet::generate_store(pub(super) trait Store)]
	pub struct Pallet<T>(_);

	#[pallet::config]
	#[pallet::disable_frame_system_supertrait_check]
	pub trait Config: inclusion::Config + scheduler::Config {}

	#[pallet::error]
	pub enum Error<T> {
		/// Inclusion inherent called more than once per block.
		TooManyInclusionInherents,
		/// The hash of the submitted parent header doesn't correspond to the saved block hash of
		/// the parent.
		InvalidParentHeader,
		/// Disputed candidate that was concluded invalid.
		CandidateConcludedInvalid,
	}

	/// Whether the paras inherent was included within this block.
	///
	/// The `Option<()>` is effectively a `bool`, but it never hits storage in the `None` variant
	/// due to the guarantees of FRAME's storage APIs.
	///
	/// If this is `None` at the end of the block, we panic and render the block invalid.
	#[pallet::storage]
	pub(crate) type Included<T> = StorageValue<_, ()>;

	#[pallet::hooks]
	impl<T: Config> Hooks<BlockNumberFor<T>> for Pallet<T> {
		fn on_initialize(_: T::BlockNumber) -> Weight {
			T::DbWeight::get().reads_writes(1, 1) // in on_finalize.
		}

		fn on_finalize(_: T::BlockNumber) {
			if Included::<T>::take().is_none() {
				panic!("Bitfields and heads must be included every block");
			}
		}
	}

	#[pallet::inherent]
	impl<T: Config> ProvideInherent for Pallet<T> {
		type Call = Call<T>;
		type Error = MakeFatalError<()>;
		const INHERENT_IDENTIFIER: InherentIdentifier = PARACHAINS_INHERENT_IDENTIFIER;

		fn create_inherent(data: &InherentData) -> Option<Self::Call> {
			let mut inherent_data: ParachainsInherentData<T::Header> =
				match data.get_data(&Self::INHERENT_IDENTIFIER) {
					Ok(Some(d)) => d,
					Ok(None) => return None,
					Err(_) => {
						log::warn!(target: LOG_TARGET, "ParachainsInherentData failed to decode");

						return None
					},
				};

			// filter out any unneeded dispute statements
			T::DisputesHandler::filter_multi_dispute_data(&mut inherent_data.disputes);

			// Sanity check: session changes can invalidate an inherent, and we _really_ don't want that to happen.
			// See github.com/paritytech/polkadot/issues/1327
			let inherent_data =
				match Self::enter(frame_system::RawOrigin::None.into(), inherent_data.clone()) {
					Ok(_) => inherent_data,
					Err(err) => {
						log::warn!(
						target: LOG_TARGET,
						"dropping signed_bitfields and backed_candidates because they produced \
						an invalid paras inherent: {:?}",
						err.error,
					);

						ParachainsInherentData {
							bitfields: Vec::new(),
							backed_candidates: Vec::new(),
							disputes: Vec::new(),
							parent_header: inherent_data.parent_header,
						}
					},
				};

			Some(Call::enter { data: inherent_data })
		}

		fn is_inherent(call: &Self::Call) -> bool {
			matches!(call, Call::enter { .. })
		}
	}

	#[pallet::call]
	impl<T: Config> Pallet<T> {
		/// Enter the paras inherent. This will process bitfields and backed candidates.
		#[pallet::weight((
			MINIMAL_INCLUSION_INHERENT_WEIGHT + data.backed_candidates.len() as Weight * BACKED_CANDIDATE_WEIGHT,
			DispatchClass::Mandatory,
		))]
		pub fn enter(
			origin: OriginFor<T>,
			data: ParachainsInherentData<T::Header>,
		) -> DispatchResultWithPostInfo {
			let ParachainsInherentData {
				bitfields: signed_bitfields,
				backed_candidates,
				parent_header,
				disputes,
			} = data;

			ensure_none(origin)?;
			ensure!(!Included::<T>::exists(), Error::<T>::TooManyInclusionInherents);

			// Check that the submitted parent header indeed corresponds to the previous block hash.
			let parent_hash = <frame_system::Pallet<T>>::parent_hash();
			ensure!(
				parent_header.hash().as_ref() == parent_hash.as_ref(),
				Error::<T>::InvalidParentHeader,
			);

			// Handle disputes logic.
			let current_session = <shared::Pallet<T>>::session_index();
			let freed_disputed: Vec<(_, FreedReason)> = {
<<<<<<< HEAD
				let fresh_disputes =
					T::DisputesHandler::provide_multi_dispute_data(disputes.clone())?;
=======
				let new_current_dispute_sets: Vec<_> = disputes
					.iter()
					.filter(|s| s.session == current_session)
					.map(|s| (s.session, s.candidate_hash))
					.collect();

				let _ = T::DisputesHandler::provide_multi_dispute_data(disputes)?;
>>>>>>> c755ac6a
				if T::DisputesHandler::is_frozen() {
					// The relay chain we are currently on is invalid. Proceed no further on parachains.
					Included::<T>::set(Some(()));
					return Ok(Some(MINIMAL_INCLUSION_INHERENT_WEIGHT).into())
				}

				if !new_current_dispute_sets.is_empty() {
					let concluded_invalid_disputes: Vec<_> = new_current_dispute_sets
						.iter()
						.filter(|(s, c)| T::DisputesHandler::concluded_invalid(*s, *c))
						.map(|(_, c)| *c)
						.collect();

					<inclusion::Pallet<T>>::collect_disputed(concluded_invalid_disputes)
						.into_iter()
						.map(|core| (core, FreedReason::Concluded))
						.collect()
				} else {
					Vec::new()
				}
			};

			// Process new availability bitfields, yielding any availability cores whose
			// work has now concluded.
			let expected_bits = <scheduler::Pallet<T>>::availability_cores().len();
			let freed_concluded = <inclusion::Pallet<T>>::process_bitfields(
				expected_bits,
				signed_bitfields,
				<scheduler::Pallet<T>>::core_para,
			)?;

			// Inform the disputes module of all included candidates.
			let now = <frame_system::Pallet<T>>::block_number();
			for (_, candidate_hash) in &freed_concluded {
				T::DisputesHandler::note_included(current_session, *candidate_hash, now);
			}

			// Handle timeouts for any availability core work.
			let availability_pred = <scheduler::Pallet<T>>::availability_timeout_predicate();
			let freed_timeout = if let Some(pred) = availability_pred {
				<inclusion::Pallet<T>>::collect_pending(pred)
			} else {
				Vec::new()
			};

			// Schedule paras again, given freed cores, and reasons for freeing.
			let mut freed = freed_disputed
				.into_iter()
				.chain(freed_concluded.into_iter().map(|(c, _hash)| (c, FreedReason::Concluded)))
				.chain(freed_timeout.into_iter().map(|c| (c, FreedReason::TimedOut)))
				.collect::<Vec<_>>();

			freed.sort_unstable_by_key(|pair| pair.0); // sort by core index

			<scheduler::Pallet<T>>::clear();
			<scheduler::Pallet<T>>::schedule(freed, <frame_system::Pallet<T>>::block_number());

			let backed_candidates = limit_backed_candidates::<T>(backed_candidates);
			let backed_candidates_len = backed_candidates.len() as Weight;

			// Refuse to back any candidates that were disputed and are concluded invalid.
			for candidate in &backed_candidates {
				ensure!(
					!T::DisputesHandler::concluded_invalid(
						current_session,
						candidate.candidate.hash(),
					),
					Error::<T>::CandidateConcludedInvalid,
				);
			}

			// Process backed candidates according to scheduled cores.
			let parent_storage_root = parent_header.state_root().clone();
			let inclusion::ProcessedCandidates::<<T::Header as HeaderT>::Hash> {
				core_indices: occupied,
				candidate_receipt_with_backing_validator_indices,
			} = <inclusion::Pallet<T>>::process_candidates(
				parent_storage_root,
				backed_candidates,
				<scheduler::Pallet<T>>::scheduled(),
				<scheduler::Pallet<T>>::group_validators,
			)?;

			// The number of disputes included in a block is
			// limited by the weight as well as the number of candidate blocks.
			ImportedDisputes::<T>::put(ScrapedOnChainVotes::<<T::Header as HeaderT>::Hash> {
				session: current_session,
				backing_validators: candidate_receipt_with_backing_validator_indices,
				disputes,
			});

			// Note which of the scheduled cores were actually occupied by a backed candidate.
			<scheduler::Pallet<T>>::occupied(&occupied);

			// Give some time slice to dispatch pending upward messages.
			<ump::Pallet<T>>::process_pending_upward_messages();

			// And track that we've finished processing the inherent for this block.
			Included::<T>::set(Some(()));

			Ok(Some(
				MINIMAL_INCLUSION_INHERENT_WEIGHT +
					(backed_candidates_len * BACKED_CANDIDATE_WEIGHT),
			)
			.into())
		}
	}
}

/// Limit the number of backed candidates processed in order to stay within block weight limits.
///
/// Use a configured assumption about the weight required to process a backed candidate and the
/// current block weight as of the execution of this function to ensure that we don't overload
/// the block with candidate processing.
///
/// If the backed candidates exceed the available block weight remaining, then skips all of them.
/// This is somewhat less desirable than attempting to fit some of them, but is more fair in the
/// even that we can't trust the provisioner to provide a fair / random ordering of candidates.
fn limit_backed_candidates<T: Config>(
	mut backed_candidates: Vec<BackedCandidate<T::Hash>>,
) -> Vec<BackedCandidate<T::Hash>> {
	const MAX_CODE_UPGRADES: usize = 1;

	// Ignore any candidates beyond one that contain code upgrades.
	//
	// This is an artificial limitation that does not appear in the guide as it is a practical
	// concern around execution.
	{
		let mut code_upgrades = 0;
		backed_candidates.retain(|c| {
			if c.candidate.commitments.new_validation_code.is_some() {
				if code_upgrades >= MAX_CODE_UPGRADES {
					return false
				}

				code_upgrades += 1;
			}

			true
		});
	}

	// the weight of the paras inherent is already included in the current block weight,
	// so our operation is simple: if the block is currently overloaded, make this intrinsic smaller
	if frame_system::Pallet::<T>::block_weight().total() >
		<T as frame_system::Config>::BlockWeights::get().max_block
	{
		Vec::new()
	} else {
		backed_candidates
	}
}

#[cfg(test)]
mod tests {
	use super::*;

	use crate::mock::{new_test_ext, MockGenesisConfig, System, Test};

	mod limit_backed_candidates {
		use super::*;

		#[test]
		fn does_not_truncate_on_empty_block() {
			new_test_ext(MockGenesisConfig::default()).execute_with(|| {
				let backed_candidates = vec![BackedCandidate::default()];
				System::set_block_consumed_resources(0, 0);
				assert_eq!(limit_backed_candidates::<Test>(backed_candidates).len(), 1);
			});
		}

		#[test]
		fn does_not_truncate_on_exactly_full_block() {
			new_test_ext(MockGenesisConfig::default()).execute_with(|| {
				let backed_candidates = vec![BackedCandidate::default()];
				let max_block_weight =
					<Test as frame_system::Config>::BlockWeights::get().max_block;
				// if the consumed resources are precisely equal to the max block weight, we do not truncate.
				System::set_block_consumed_resources(max_block_weight, 0);
				assert_eq!(limit_backed_candidates::<Test>(backed_candidates).len(), 1);
			});
		}

		#[test]
		fn truncates_on_over_full_block() {
			new_test_ext(MockGenesisConfig::default()).execute_with(|| {
				let backed_candidates = vec![BackedCandidate::default()];
				let max_block_weight =
					<Test as frame_system::Config>::BlockWeights::get().max_block;
				// if the consumed resources are precisely equal to the max block weight, we do not truncate.
				System::set_block_consumed_resources(max_block_weight + 1, 0);
				assert_eq!(limit_backed_candidates::<Test>(backed_candidates).len(), 0);
			});
		}

		#[test]
		fn all_backed_candidates_get_truncated() {
			new_test_ext(MockGenesisConfig::default()).execute_with(|| {
				let backed_candidates = vec![BackedCandidate::default(); 10];
				let max_block_weight =
					<Test as frame_system::Config>::BlockWeights::get().max_block;
				// if the consumed resources are precisely equal to the max block weight, we do not truncate.
				System::set_block_consumed_resources(max_block_weight + 1, 0);
				assert_eq!(limit_backed_candidates::<Test>(backed_candidates).len(), 0);
			});
		}

		#[test]
		fn ignores_subsequent_code_upgrades() {
			new_test_ext(MockGenesisConfig::default()).execute_with(|| {
				let mut backed = BackedCandidate::default();
				backed.candidate.commitments.new_validation_code = Some(Vec::new().into());
				let backed_candidates = (0..3).map(|_| backed.clone()).collect();
				assert_eq!(limit_backed_candidates::<Test>(backed_candidates).len(), 1);
			});
		}
	}

	mod paras_inherent_weight {
		use super::*;

		use crate::mock::{new_test_ext, MockGenesisConfig, System, Test};
		use primitives::v1::Header;

		use frame_support::traits::UnfilteredDispatchable;

		fn default_header() -> Header {
			Header {
				parent_hash: Default::default(),
				number: 0,
				state_root: Default::default(),
				extrinsics_root: Default::default(),
				digest: Default::default(),
			}
		}

		/// We expect the weight of the paras inherent not to change when no truncation occurs:
		/// its weight is dynamically computed from the size of the backed candidates list, and is
		/// already incorporated into the current block weight when it is selected by the provisioner.
		#[test]
		fn weight_does_not_change_on_happy_path() {
			new_test_ext(MockGenesisConfig::default()).execute_with(|| {
				let header = default_header();
				System::set_block_number(1);
				System::set_parent_hash(header.hash());

				// number of bitfields doesn't affect the paras inherent weight, so we can mock it with an empty one
				let signed_bitfields = Vec::new();
				// backed candidates must not be empty, so we can demonstrate that the weight has not changed
				let backed_candidates = vec![BackedCandidate::default(); 10];

				// the expected weight can always be computed by this formula
				let expected_weight = MINIMAL_INCLUSION_INHERENT_WEIGHT +
					(backed_candidates.len() as Weight * BACKED_CANDIDATE_WEIGHT);

				// we've used half the block weight; there's plenty of margin
				let max_block_weight =
					<Test as frame_system::Config>::BlockWeights::get().max_block;
				let used_block_weight = max_block_weight / 2;
				System::set_block_consumed_resources(used_block_weight, 0);

				// execute the paras inherent
				let post_info = Call::<Test>::enter {
					data: ParachainsInherentData {
						bitfields: signed_bitfields,
						backed_candidates,
						disputes: Vec::new(),
						parent_header: default_header(),
					},
				}
				.dispatch_bypass_filter(None.into())
				.unwrap_err()
				.post_info;

				// we don't directly check the block's weight post-call. Instead, we check that the
				// call has returned the appropriate post-dispatch weight for refund, and trust
				// Substrate to do the right thing with that information.
				//
				// In this case, the weight system can update the actual weight with the same amount,
				// or return `None` to indicate that the pre-computed weight should not change.
				// Either option is acceptable for our purposes.
				if let Some(actual_weight) = post_info.actual_weight {
					assert_eq!(actual_weight, expected_weight);
				}
			});
		}

		/// We expect the weight of the paras inherent to change when truncation occurs: its
		/// weight was initially dynamically computed from the size of the backed candidates list,
		/// but was reduced by truncation.
		#[test]
		fn weight_changes_when_backed_candidates_are_truncated() {
			new_test_ext(MockGenesisConfig::default()).execute_with(|| {
				let header = default_header();
				System::set_block_number(1);
				System::set_parent_hash(header.hash());

				// number of bitfields doesn't affect the paras inherent weight, so we can mock it with an empty one
				let signed_bitfields = Vec::new();
				// backed candidates must not be empty, so we can demonstrate that the weight has not changed
				let backed_candidates = vec![BackedCandidate::default(); 10];

				// the expected weight with no blocks is just the minimum weight
				let expected_weight = MINIMAL_INCLUSION_INHERENT_WEIGHT;

				// oops, looks like this mandatory call pushed the block weight over the limit
				let max_block_weight =
					<Test as frame_system::Config>::BlockWeights::get().max_block;
				let used_block_weight = max_block_weight + 1;
				System::set_block_consumed_resources(used_block_weight, 0);

				// execute the paras inherent
				let post_info = Call::<Test>::enter {
					data: ParachainsInherentData {
						bitfields: signed_bitfields,
						backed_candidates,
						disputes: Vec::new(),
						parent_header: header,
					},
				}
				.dispatch_bypass_filter(None.into())
				.unwrap();

				// we don't directly check the block's weight post-call. Instead, we check that the
				// call has returned the appropriate post-dispatch weight for refund, and trust
				// Substrate to do the right thing with that information.
				assert_eq!(post_info.actual_weight.unwrap(), expected_weight);
			});
		}
	}
}<|MERGE_RESOLUTION|>--- conflicted
+++ resolved
@@ -176,10 +176,6 @@
 			// Handle disputes logic.
 			let current_session = <shared::Pallet<T>>::session_index();
 			let freed_disputed: Vec<(_, FreedReason)> = {
-<<<<<<< HEAD
-				let fresh_disputes =
-					T::DisputesHandler::provide_multi_dispute_data(disputes.clone())?;
-=======
 				let new_current_dispute_sets: Vec<_> = disputes
 					.iter()
 					.filter(|s| s.session == current_session)
@@ -187,7 +183,6 @@
 					.collect();
 
 				let _ = T::DisputesHandler::provide_multi_dispute_data(disputes)?;
->>>>>>> c755ac6a
 				if T::DisputesHandler::is_frozen() {
 					// The relay chain we are currently on is invalid. Proceed no further on parachains.
 					Included::<T>::set(Some(()));
