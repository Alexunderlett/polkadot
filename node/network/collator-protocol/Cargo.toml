[package]
name = "polkadot-collator-protocol"
version = "0.1.0"
authors = ["Parity Technologies <admin@parity.io>"]
edition = "2018"

[dependencies]
always-assert = "0.1.2"
futures = "0.3.12"
futures-timer = "3"
thiserror = "1.0.23"
tracing = "0.1.25"

sp-core = { package = "sp-core", git = "https://github.com/paritytech/substrate", branch = "polkadot-v0.8.30" }
sp-runtime = { package = "sp-runtime", git = "https://github.com/paritytech/substrate", branch = "polkadot-v0.8.30" }

polkadot-primitives = { path = "../../../primitives" }
polkadot-node-network-protocol = { path = "../../network/protocol" }
polkadot-node-primitives = { path = "../../primitives" }
polkadot-node-subsystem-util = { path = "../../subsystem-util" }
polkadot-subsystem = { package = "polkadot-node-subsystem", path = "../../subsystem" }

[dev-dependencies]
log = "0.4.13"
env_logger = "0.8.2"
assert_matches = "1.4.0"

<<<<<<< HEAD
sp-core = { git = "https://github.com/paritytech/substrate", branch = "polkadot-v0.8.29", features = ["std"] }
sp-keyring = { git = "https://github.com/paritytech/substrate", branch = "polkadot-v0.8.29" }
=======
sp-core = { git = "https://github.com/paritytech/substrate", branch = "polkadot-v0.8.30", features = ["std"] }
sp-keyring = { git = "https://github.com/paritytech/substrate", branch = "polkadot-v0.8.30" }
>>>>>>> 6d781dda

polkadot-subsystem-testhelpers = { package = "polkadot-node-subsystem-test-helpers", path = "../../subsystem-test-helpers" }<|MERGE_RESOLUTION|>--- conflicted
+++ resolved
@@ -25,12 +25,7 @@
 env_logger = "0.8.2"
 assert_matches = "1.4.0"
 
-<<<<<<< HEAD
-sp-core = { git = "https://github.com/paritytech/substrate", branch = "polkadot-v0.8.29", features = ["std"] }
-sp-keyring = { git = "https://github.com/paritytech/substrate", branch = "polkadot-v0.8.29" }
-=======
 sp-core = { git = "https://github.com/paritytech/substrate", branch = "polkadot-v0.8.30", features = ["std"] }
 sp-keyring = { git = "https://github.com/paritytech/substrate", branch = "polkadot-v0.8.30" }
->>>>>>> 6d781dda
 
 polkadot-subsystem-testhelpers = { package = "polkadot-node-subsystem-test-helpers", path = "../../subsystem-test-helpers" }