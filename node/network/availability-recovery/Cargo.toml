--- conflicted
+++ resolved
@@ -27,14 +27,8 @@
 log = "0.4.11"
 smallvec = "1.5.1"
 
-<<<<<<< HEAD
-sp-core = { git = "https://github.com/paritytech/substrate", branch = "polkadot-v0.8.28" }
-sp-keyring = { git = "https://github.com/paritytech/substrate", branch = "polkadot-v0.8.28" }
-sp-application-crypto = { git = "https://github.com/paritytech/substrate", branch = "polkadot-v0.8.28" }
-=======
 sp-core = { git = "https://github.com/paritytech/substrate", branch = "polkadot-v0.8.29" }
 sp-keyring = { git = "https://github.com/paritytech/substrate", branch = "polkadot-v0.8.29" }
 sp-application-crypto = { git = "https://github.com/paritytech/substrate", branch = "polkadot-v0.8.29" }
->>>>>>> 2494dec2
 
 polkadot-subsystem-testhelpers = { package = "polkadot-node-subsystem-test-helpers", path = "../../subsystem-test-helpers" }